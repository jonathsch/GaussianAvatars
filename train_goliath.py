--- conflicted
+++ resolved
@@ -303,7 +303,6 @@
             # Densification
             if iteration < opt.densify_until_iter:
                 # Keep track of max radii in image-space for pruning
-<<<<<<< HEAD
                 gaussians.max_radii2D[visibility_filter] = torch.max(
                     gaussians.max_radii2D[visibility_filter], radii[visibility_filter]
                 )
@@ -311,27 +310,6 @@
                     viewspace_point_tensor, visibility_filter, meta=render_pkg["meta"]
                 )
 
-                if (
-                    iteration > opt.densify_from_iter
-                    and iteration % opt.densification_interval == 0
-                ):
-                    size_threshold = (
-                        20 if iteration > opt.opacity_reset_interval else None
-                    )
-                    gaussians.densify_and_prune(
-                        opt.densify_grad_threshold,
-                        0.005,
-                        scene.cameras_extent,
-                        size_threshold,
-                    )
-
-                if iteration % opt.opacity_reset_interval == 0 or (
-                    dataset.white_background and iteration == opt.densify_from_iter
-                ):
-=======
-                gaussians.max_radii2D[visibility_filter] = torch.max(gaussians.max_radii2D[visibility_filter], radii[visibility_filter])
-                gaussians.add_densification_stats(viewspace_point_tensor, visibility_filter, meta=render_pkg["meta"])
-
                 if iteration > opt.densify_from_iter and iteration % opt.densification_interval == 0:
                     size_threshold = 20 if iteration > opt.opacity_reset_interval else None
                     gaussians.densify_and_prune(opt.densify_grad_threshold, 0.005, scene.cameras_extent, size_threshold)
@@ -339,7 +317,6 @@
                     print(f"Iteration {iteration}: Now having {gaussians.get_xyz.shape[0]} gaussians.")
 
                 if iteration % opt.opacity_reset_interval == 0 or (dataset.white_background and iteration == opt.densify_from_iter):
->>>>>>> dffdddbd
                     gaussians.reset_opacity()
 
             # Optimizer step
